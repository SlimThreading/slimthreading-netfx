--- conflicted
+++ resolved
@@ -19,7 +19,6 @@
 using SlimThreading;
 
 namespace Tests {
-<<<<<<< HEAD
     static class Test {
         private static readonly Dictionary<Type, Func<Action>> tests = new Dictionary<Type, Func<Action>> {
             { typeof(StNotificationEvent), NotificationEventTest.Run }    
@@ -45,49 +44,5 @@
         static void Main() {
             RunTestFor<StNotificationEvent>(Timeout.Infinite);
         }
-=======
-    class Test {
-        static void Main() {
-            Thread.CurrentThread.Priority = ThreadPriority.Highest;
-            Action stop;
-
-            //stop = TestShared.TestBarrier.Run();
-            //stop = TestShared.TestBlockingQueue.Run();
-            //stop = TestShared.TestCancellationToken.Run();
-            //stop = TestShared.TestExchanger.Run();
-            //stop = TestShared.TestFairLock.Run();
-            //stop = TestShared.TestInitOnceLock.Run();
-            //stop = TestShared.TestLock.Run();
-            //stop = TestShared.TestMonitorBasedSemaphore.Run();
-            //stop = TestShared.TestMonitorBasedLinkedBlockingQueue.Run();
-            //stop = TestShared.TestMultipleQueue.Run();
-            //stop = TestShared.TestNotificationEvent.Run();
-            //stop = TestShared.TestNotificationEventBase.Run();
-            //stop = TestShared.TestReadUpgradeWriteLock.Run();
-            //stop = TestShared.TestReadWriteLock.Run();
-            //stop = TestShared.TestReentrantFairLock.Run();
-            //stop = TestShared.TestReentrantLock.Run();
-            //stop = TestShared.TestReentrantReadWriteLock.Run();
-            //stop = TestShared.TestRegisteredTake.Run();
-            //stop = TestShared.TestRegisteredWait.Run();
-            //stop = TestShared.TestRendezvousChannel.Run();
-            //stop = TestShared.TestSemaphore.Run();
-            //stop = TestShared.TestSemaphores.Run();
-            //stop = TestShared.TestStreamBlockingQueue.Run();
-            //stop = TestShared.TestSynchronizationEvent.Run();
-            //stop = TestShared.TestTimer.Run();
-            //stop = WaitAnyTest.Run();
-            stop = WaitAllTest.Run();
-
-            VConsole.WriteLine("+++ hit <enter> to terminate...");
-            Console.ReadLine();
-            stop();
-            VConsole.Write("+++hit <enter> to exit...");
-            Console.ReadLine();
-
-            //ExchangerTest.Run();
-            //ExchangerAsyncTest.Run();
-        }
->>>>>>> 6f6bbf1c
     }
 }